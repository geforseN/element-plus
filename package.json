{
  "name": "element-plus",
  "private": true,
  "version": "0.0.0",
  "scripts": {
    "dev": "vite",
    "build": "vite build",
    "cz": "npx git-cz",
<<<<<<< HEAD
    "test": "jest",
    "gc": "bash ./scripts/gc.sh"
=======
    "gen": "sh ./scripts/gc.sh",
    "storybook": "start-storybook",
    "bootstrap": "yarn && npx lerna bootstrap"
>>>>>>> 0c2c8ea3
  },
  "peerDependencies": {
    "vue": "^3.0.0-rc.1",
    "vue-router": "^4.0.0-beta.2"
  },
  "devDependencies": {
<<<<<<< HEAD
    "@types/jest": "^26.0.7",
=======
    "@babel/core": "^7.10.5",
    "@storybook/html": "^5.3.19",
>>>>>>> 0c2c8ea3
    "@vue/compiler-sfc": "^3.0.0-rc.1",
    "babel-loader": "^8.1.0",
    "babel-preset-vue": "^2.0.2",
    "cz-conventional-changelog": "^3.2.0",
    "lerna": "^3.22.1",
<<<<<<< HEAD
    "typescript": "^3.9.7",
    "jest": "^24.1.0",
    "ts-jest": "^26.1.3",
    "vue-jest": "5.0.0-alpha.1",
    "vite": "^1.0.0-rc.1"
=======
    "ts-loader": "^8.0.1",
    "typescript": "^3.9.7",
    "vite": "^1.0.0-rc.1",
    "vue-loader": "^v16.0.0-beta.4"
>>>>>>> 0c2c8ea3
  },
  "config": {
    "commitizen": {
      "path": "./node_modules/cz-conventional-changelog"
    }
  },
  "workspaces": [
    "packages/*"
  ],
  "description": "A Component Library for Vue3.0",
  "main": "index.js",
  "repository": "git@github.com:element-plus/element-plus.git",
  "license": "MIT"
}<|MERGE_RESOLUTION|>--- conflicted
+++ resolved
@@ -6,43 +6,31 @@
     "dev": "vite",
     "build": "vite build",
     "cz": "npx git-cz",
-<<<<<<< HEAD
     "test": "jest",
-    "gc": "bash ./scripts/gc.sh"
-=======
-    "gen": "sh ./scripts/gc.sh",
+    "gen": "bash ./scripts/gc.sh",
     "storybook": "start-storybook",
     "bootstrap": "yarn && npx lerna bootstrap"
->>>>>>> 0c2c8ea3
   },
   "peerDependencies": {
     "vue": "^3.0.0-rc.1",
     "vue-router": "^4.0.0-beta.2"
   },
   "devDependencies": {
-<<<<<<< HEAD
     "@types/jest": "^26.0.7",
-=======
     "@babel/core": "^7.10.5",
     "@storybook/html": "^5.3.19",
->>>>>>> 0c2c8ea3
     "@vue/compiler-sfc": "^3.0.0-rc.1",
     "babel-loader": "^8.1.0",
     "babel-preset-vue": "^2.0.2",
     "cz-conventional-changelog": "^3.2.0",
     "lerna": "^3.22.1",
-<<<<<<< HEAD
-    "typescript": "^3.9.7",
     "jest": "^24.1.0",
     "ts-jest": "^26.1.3",
     "vue-jest": "5.0.0-alpha.1",
-    "vite": "^1.0.0-rc.1"
-=======
+    "vite": "^1.0.0-rc.1",
     "ts-loader": "^8.0.1",
     "typescript": "^3.9.7",
-    "vite": "^1.0.0-rc.1",
     "vue-loader": "^v16.0.0-beta.4"
->>>>>>> 0c2c8ea3
   },
   "config": {
     "commitizen": {
