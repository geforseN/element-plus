{
  "name": "element-plus",
  "private": true,
  "version": "0.0.0",
  "scripts": {
    "dev": "vite",
    "build": "vite build",
    "cz": "git add -A && npx git-cz",
    "test": "jest",
    "gen": "bash ./scripts/gc.sh",
    "storybook": "start-storybook",
    "bootstrap": "yarn && npx lerna bootstrap"
  },
  "peerDependencies": {
    "vue": "^3.0.0-rc.1",
    "vue-router": "^4.0.0-beta.2"
  },
  "devDependencies": {
    "@babel/core": "^7.10.5",
<<<<<<< HEAD
    "@commitlint/cli": "^9.1.1",
    "@commitlint/config-conventional": "^9.1.1",
=======
    "@storybook/addon-storysource": "^5.3.19",
>>>>>>> e5e7e39e
    "@storybook/html": "^5.3.19",
    "@types/jest": "^26.0.7",
    "@vue/compiler-sfc": "^3.0.0-rc.1",
    "babel-loader": "^8.1.0",
    "babel-preset-vue": "^2.0.2",
    "cz-conventional-changelog": "^3.2.0",
<<<<<<< HEAD
    "husky": "^4.2.5",
    "jest": "^24.1.0",
    "lerna": "^3.22.1",
    "lint-staged": "^10.2.11",
=======
    "jest": "^24.1.0",
    "lerna": "^3.22.1",
>>>>>>> e5e7e39e
    "ts-jest": "^26.1.3",
    "ts-loader": "^8.0.1",
    "typescript": "^3.9.7",
    "vite": "^1.0.0-rc.1",
    "vue-jest": "5.0.0-alpha.1",
    "vue-loader": "^v16.0.0-beta.4"
  },
  "config": {
    "commitizen": {
      "path": "./node_modules/cz-conventional-changelog"
    }
  },
  "husky": {
    "hooks": {
      "pre-commit": "lint-staged",
      "pre-push-todo-open": "npm run test",
      "commit-msg": "commitlint -E HUSKY_GIT_PARAMS"
    }
  },
  "lint-staged": {
    "*": [
      ""
    ]
  },
  "workspaces": [
    "packages/*"
  ],
  "description": "A Component Library for Vue3.0",
  "main": "index.js",
  "repository": "git@github.com:element-plus/element-plus.git",
  "license": "MIT"
}<|MERGE_RESOLUTION|>--- conflicted
+++ resolved
@@ -17,27 +17,19 @@
   },
   "devDependencies": {
     "@babel/core": "^7.10.5",
-<<<<<<< HEAD
     "@commitlint/cli": "^9.1.1",
     "@commitlint/config-conventional": "^9.1.1",
-=======
     "@storybook/addon-storysource": "^5.3.19",
->>>>>>> e5e7e39e
     "@storybook/html": "^5.3.19",
     "@types/jest": "^26.0.7",
     "@vue/compiler-sfc": "^3.0.0-rc.1",
     "babel-loader": "^8.1.0",
     "babel-preset-vue": "^2.0.2",
     "cz-conventional-changelog": "^3.2.0",
-<<<<<<< HEAD
     "husky": "^4.2.5",
+    "lint-staged": "^10.2.11",
     "jest": "^24.1.0",
     "lerna": "^3.22.1",
-    "lint-staged": "^10.2.11",
-=======
-    "jest": "^24.1.0",
-    "lerna": "^3.22.1",
->>>>>>> e5e7e39e
     "ts-jest": "^26.1.3",
     "ts-loader": "^8.0.1",
     "typescript": "^3.9.7",
