--- conflicted
+++ resolved
@@ -27,35 +27,18 @@
 
 mkdir -p "$DIRNAME"
 mkdir -p "$DIRNAME/src"
-<<<<<<< HEAD
+mkdir -p "$DIRNAME/doc"
 mkdir -p "$DIRNAME/__tests__"
 
 cat > $DIRNAME/src/index.vue <<EOF
 <template>
   <div>
     <slot/>
-=======
-mkdir -p "$DIRNAME/doc"
-
-cat <<EOF >"$DIRNAME/index.ts"
-import { App } from 'vue'
-import ${NAME} from './src/index.vue'
-export default (app: App) => {
-  app.component(${NAME}.name, ${NAME})
-}
-
-EOF
-
-cat <<EOF >"$DIRNAME/src/index.vue"
-<template>
-  <div>
->>>>>>> 0c2c8ea3
   </div>
 </template>
 <script lang='ts'>
 export default {
   NAME: 'El${NAME}',
-<<<<<<< HEAD
     props: {
     },
     setup(props,ctx) { }
@@ -65,7 +48,7 @@
 </style>
 EOF
 
-cat > $DIRNAME/index.ts <<EOF
+cat <<EOF >"$DIRNAME/index.ts"
 import { App } from 'vue'
 import ${NAME} from './src/index.vue'
 export default (app: App) => {
@@ -104,34 +87,13 @@
     expect(instance.text()).toEqual(AXIOM)
   })
 })
-=======
-    props: { },
-    setup(props,ctx) { }
-  };
-</script>
-<style>
-</style>
-
 EOF
 
-cat <<EOF >"$DIRNAME/doc/index.stories.js"
+cat <<EOF >"$DIRNAME/doc/index.stories.ts"
 import El${NAME} from '../index'
 
 export default {
   title: "${NAME}"
 }
 
-EOF
-
-cat <<EOF >"$DIRNAME/package.json"
-{
-  "name": "@element-plus/${INPUT_NAME}",
-  "description": "ElementPlus Component ${INPUT_NAME}",
-  "version": "0.1.0",
-  "main": "dist/index.js",
-  "license": "MIT",
-  "dependencies": {}
-}
-
->>>>>>> 0c2c8ea3
 EOF